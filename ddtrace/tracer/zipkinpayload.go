--- conflicted
+++ resolved
@@ -167,11 +167,9 @@
 		return pointer.String(spanKindClient)
 	case ext.SpanTypeWeb:
 		return pointer.String(spanKindServer)
-<<<<<<< HEAD
 	case ext.SpanTypeMongoDB:
-=======
+    return pointer.String(spanKindClient)
 	case ext.SpanTypeSQL:
->>>>>>> 0bab6ad9
 		return pointer.String(spanKindClient)
 	}
 
